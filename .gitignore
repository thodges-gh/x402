.env
node_modules/
dist/
.turbo/
.next/
<<<<<<< HEAD
=======
proxy
.env
>>>>>>> 500a93e2
__pycache__/<|MERGE_RESOLUTION|>--- conflicted
+++ resolved
@@ -3,9 +3,6 @@
 dist/
 .turbo/
 .next/
-<<<<<<< HEAD
-=======
 proxy
 .env
->>>>>>> 500a93e2
 __pycache__/