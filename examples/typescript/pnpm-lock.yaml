--- conflicted
+++ resolved
@@ -77,11 +77,7 @@
         version: 5.1.4(typescript@5.8.3)(vite@6.3.2(@types/node@22.15.3)(jiti@1.21.7)(tsx@4.19.3)(yaml@2.7.1))
       vitest:
         specifier: ^3.0.5
-<<<<<<< HEAD
-        version: 3.1.1(@types/node@22.15.3)(jiti@1.21.7)(tsx@4.19.3)(yaml@2.7.1)
-=======
         version: 3.1.1(@types/debug@4.1.12)(@types/node@22.14.1)(jiti@1.21.7)(jsdom@26.1.0(bufferutil@4.0.9)(utf-8-validate@5.0.10))(tsx@4.19.3)(yaml@2.7.1)
->>>>>>> 41610959
 
   ../../typescript/packages/x402:
     dependencies:
@@ -6894,10 +6890,6 @@
   x402@0.2.0:
     resolution: {integrity: sha512-PbQ0APTVtwkBxHyAb6+wc8X4LWTolj2zF3dkMul2UUNlDgnXQmYdj0K1MNv0VtG6girBHbENv5gxNxws/aZXXQ==}
 
-<<<<<<< HEAD
-  x402@file:../../typescript/packages/x402:
-    resolution: {directory: ../../typescript/packages/x402, type: directory}
-=======
   x402@0.3.3:
     resolution: {integrity: sha512-77Bc6xi8bo0V4Sw3FU+oW8kNcPRROd6B+MKaSKrGacoA8BtYGI6oTdPOxG0eZiGGXe2Vh9VsTCVtpjbTigMMGg==}
 
@@ -6918,7 +6910,6 @@
 
   y18n@4.0.3:
     resolution: {integrity: sha512-JKhqTOwSrqNA1NY5lSztJ1GrBiUodLMmIZuLiDaMRJ+itFd+ABVE8XBjOvIWL+rSqNDC74LCSFmlb/U4UZ4hJQ==}
->>>>>>> 41610959
 
   yallist@3.1.1:
     resolution: {integrity: sha512-a4UGQaWPH59mOXUYnAG2ewncQS4i4F43Tv3JoAM+s2VDAmS9NsK8GpDMLrCHPksFT7h3K6TOoUNn2pb7RoXx4g==}
@@ -13983,26 +13974,7 @@
       tsx: 4.19.3
       yaml: 2.7.1
 
-<<<<<<< HEAD
-  vite@6.3.2(@types/node@22.15.3)(jiti@1.21.7)(tsx@4.19.3)(yaml@2.7.1):
-    dependencies:
-      esbuild: 0.25.2
-      fdir: 6.4.3(picomatch@4.0.2)
-      picomatch: 4.0.2
-      postcss: 8.5.3
-      rollup: 4.40.0
-      tinyglobby: 0.2.12
-    optionalDependencies:
-      '@types/node': 22.15.3
-      fsevents: 2.3.3
-      jiti: 1.21.7
-      tsx: 4.19.3
-      yaml: 2.7.1
-
-  vitest@3.1.1(@types/node@22.14.1)(jiti@1.21.7)(tsx@4.19.3)(yaml@2.7.1):
-=======
   vitest@3.1.1(@types/debug@4.1.12)(@types/node@22.14.1)(jiti@1.21.7)(jsdom@26.1.0(bufferutil@4.0.9)(utf-8-validate@5.0.10))(tsx@4.19.3)(yaml@2.7.1):
->>>>>>> 41610959
     dependencies:
       '@vitest/expect': 3.1.1
       '@vitest/mocker': 3.1.1(vite@6.3.2(@types/node@22.14.1)(jiti@1.21.7)(tsx@4.19.3)(yaml@2.7.1))
@@ -14042,51 +14014,11 @@
       - tsx
       - yaml
 
-<<<<<<< HEAD
-  vitest@3.1.1(@types/node@22.15.3)(jiti@1.21.7)(tsx@4.19.3)(yaml@2.7.1):
-    dependencies:
-      '@vitest/expect': 3.1.1
-      '@vitest/mocker': 3.1.1(vite@6.3.2(@types/node@22.15.3)(jiti@1.21.7)(tsx@4.19.3)(yaml@2.7.1))
-      '@vitest/pretty-format': 3.1.1
-      '@vitest/runner': 3.1.1
-      '@vitest/snapshot': 3.1.1
-      '@vitest/spy': 3.1.1
-      '@vitest/utils': 3.1.1
-      chai: 5.2.0
-      debug: 4.4.0
-      expect-type: 1.2.1
-      magic-string: 0.30.17
-      pathe: 2.0.3
-      std-env: 3.9.0
-      tinybench: 2.9.0
-      tinyexec: 0.3.2
-      tinypool: 1.0.2
-      tinyrainbow: 2.0.0
-      vite: 6.3.2(@types/node@22.15.3)(jiti@1.21.7)(tsx@4.19.3)(yaml@2.7.1)
-      vite-node: 3.1.1(@types/node@22.15.3)(jiti@1.21.7)(tsx@4.19.3)(yaml@2.7.1)
-      why-is-node-running: 2.3.0
-    optionalDependencies:
-      '@types/node': 22.15.3
-    transitivePeerDependencies:
-      - jiti
-      - less
-      - lightningcss
-      - msw
-      - sass
-      - sass-embedded
-      - stylus
-      - sugarss
-      - supports-color
-      - terser
-      - tsx
-      - yaml
-=======
   w3c-xmlserializer@5.0.0:
     dependencies:
       xml-name-validator: 5.0.0
 
   web-streams-polyfill@3.3.3: {}
->>>>>>> 41610959
 
   web-streams-polyfill@4.0.0-beta.3: {}
 
@@ -14286,11 +14218,7 @@
       - typescript
       - utf-8-validate
 
-<<<<<<< HEAD
-  x402@file:../../typescript/packages/x402(bufferutil@4.0.9)(typescript@5.8.3)(utf-8-validate@5.0.10):
-=======
   x402@0.3.3(bufferutil@4.0.9)(typescript@5.8.3)(utf-8-validate@5.0.10):
->>>>>>> 41610959
     dependencies:
       '@coinbase/cdp-sdk': 1.1.2(bufferutil@4.0.9)(typescript@5.8.3)(utf-8-validate@5.0.10)(zod@3.24.3)
       axios: 1.8.4
@@ -14303,8 +14231,6 @@
       - typescript
       - utf-8-validate
 
-<<<<<<< HEAD
-=======
   xml-name-validator@5.0.0: {}
 
   xmlchars@2.2.0: {}
@@ -14315,7 +14241,6 @@
 
   y18n@4.0.3: {}
 
->>>>>>> 41610959
   yallist@3.1.1: {}
 
   yaml@2.7.1: {}
