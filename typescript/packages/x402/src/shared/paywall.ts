--- conflicted
+++ resolved
@@ -27,10 +27,7 @@
   const selectedPaymentRequirements = selectPaymentRequirements(
     paymentRequirements,
     testnet ? "base-sepolia" : "base",
-<<<<<<< HEAD
-=======
     "exact",
->>>>>>> 500a93e2
   );
   return `<!DOCTYPE html>
 <html lang="en">
