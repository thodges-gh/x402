import Link from 'next/link';
import {
  BoltIcon,
  CloudIcon,
  MusicalNoteIcon,
  CheckIcon,
  DocumentTextIcon,
  ArrowDownTrayIcon,
  QuestionMarkCircleIcon,
} from "@heroicons/react/24/outline";
import { FeatureItem } from './components/FeatureItem';
import GithubIcon from './assets/github.svg';
import WordmarkCondensed from './assets/x402_wordmark_dark.svg';
import { Section } from './components/Section';
import { BackgroundVideo } from './components/BackgroundVideo';

const whatIsItFeatures = [
  {
    title: 'No fees',
    description:
      'x402 as a protocol has 0 fees for either the customer or the merchant.',
    icon: <CheckIcon className="w-5 h-5 text-indigo-400" />,
  },
  {
    title: 'Instant settlement',
    description:
      'Accept payments at the speed of the blockchain. Money in your wallet in 2 seconds, not T+2.',
    icon: <CheckIcon className="w-5 h-5 text-indigo-400" />,
  },
  {
    title: 'Frictionless',
    description:
      'As little as 1 line of middleware code or configuration in your existing web server stack and you can start accepting payments. Customers and agents aren\'t required to create an account or provide any personal information.',
    icon: <CheckIcon className="w-5 h-5 text-indigo-400" />,
  },

  {
    title: 'Security & trust via an open standard',
    description:
      "Anyone can implement or extend x402. It's not tied to any centralized provider, and encourages broad community participation.",
    icon: <CheckIcon className="w-5 h-5 text-indigo-400" />,
  },
  {
    title: 'Web native',
    description:
      "Activates the dormant 402 HTTP status code and works with any HTTP stack. It works simply via headers and status codes on your existing HTTP server.",
    icon: <CheckIcon className="w-5 h-5 text-indigo-400" />,
  },
  {
    title: 'Blockchain Agnostic',
    description:
      'x402 is not tied to any specific blockchain, its a neutral standard open to integration by all.',
    icon: <CheckIcon className="w-5 h-5 text-indigo-400" />,
  },
];
const whyItMattersFeatures = [
  {
    title: 'AI Agents',
    description:
      'Agents can use the x402 Protocol to pay for API requests in real-time.',
    icon: <BoltIcon className="w-5 h-5 text-indigo-400" />,
  },
  {
    title: 'Cloud Storage Providers',
    description:
      'Using x402, customers can easily access storage services without account creation.',
    icon: <CloudIcon className="w-5 h-5 text-indigo-400" />,
  },
  {
    title: 'Content Creators',
    description:
      'x402 unlocks instant transactions, enabling true micropayments for content.',
    icon: <MusicalNoteIcon className="w-5 h-5 text-indigo-400" />,
  },
];

export default function Home() {
  return (
    <div className="min-h-screen bg-gradient-to-b from-gray-800 to-black text-white relative overflow-hidden">
      {/* Video Background */}
      <div className="fixed w-full z-0">
        <div className="fixed w-full bg-gradient-to-t from-black" />
        <BackgroundVideo src="/neonblobs.mp4" />
      </div>

      <div className="relative z-10">
        {/* Header */}
        <section className="max-w-6xl mx-auto px-4 pt-4 lg:px-12">
          <div className="flex gap-4 md:gap-8 justify-between sm:justify-end">
            <Link
              href="https://docs.google.com/forms/d/e/1FAIpQLSeESQAfvSlmjzl8JTcAOdzYjcWZ2O2GZjhuSeb8vTPpNys7FQ/viewform"
              target="_blank"
              rel="noopener noreferrer"
              className="font-mono hover:text-blue-400 transition-colors flex items-center gap-1 text-sm"
            >
              <QuestionMarkCircleIcon className="w-5 h-5 mr-1" />
              Learn more
            </Link>
            <Link
              href="/x402.pdf"
              target="_blank"
              rel="noopener noreferrer"
              className="font-mono hover:text-blue-400 transition-colors flex items-center gap-1 text-sm"
            >
              <ArrowDownTrayIcon className="w-5 h-5 mr-1" />
              One-pager
            </Link>
            <Link
              href="https://github.com/coinbase/x402"
              target="_blank"
              rel="noopener noreferrer"
              className="font-mono hover:text-blue-400 transition-colors flex items-center gap-2 text-sm"
            >
              <GithubIcon className="w-5 h-5 mr-1" fill="currentColor" />
              GitHub
            </Link>
          </div>
        </section>
        {/* Hero Section */}
        <section className="max-w-6xl mx-auto px-4 py-20 lg:py-28">
          <div className="text-center">
            <div className="w-64 mb-6 mx-auto">
              <WordmarkCondensed className="mx-auto" />
            </div>
            <p className="text-xl text-gray-400 mb-8 font-mono">
              An open protocol for internet-native payments
            </p>
            <div className="flex flex-wrap gap-4 mb-8 justify-center">
<<<<<<< HEAD
              <Link
                href="/x402-whitepaper.pdf"
=======
              <Link
                href="/x402-whitepaper.pdf"
                target="_blank"
                rel="noopener noreferrer"
                className="px-6 py-3 bg-blue-600 hover:bg-blue-700 rounded-lg font-mono transition-colors flex items-center gap-2"
              >
                <DocumentTextIcon className="w-5 h-5 mr-1" />
                Read the whitepaper
              </Link>
              <Link
                href="https://x402.gitbook.io/x402"
>>>>>>> 500a93e2
                target="_blank"
                rel="noopener noreferrer"
                className="px-6 py-3 bg-blue-600 hover:bg-blue-700 rounded-lg font-mono transition-colors flex items-center gap-2"
              >
<<<<<<< HEAD
                <DocumentTextIcon className="w-5 h-5 mr-1" />
                Read the whitepaper
=======
                <QuestionMarkCircleIcon className="w-5 h-5 mr-1" />
                Read the docs
>>>>>>> 500a93e2
              </Link>
              <Link
                href="/protected"
                target="_blank"
                rel="noopener noreferrer"
                className="px-6 py-3 border-2 border-gray-700 hover:border-blue-600 rounded-lg font-mono transition-colors"
              >
                Try it out
              </Link>
            </div>
          </div>
        </section>

        <Section>
          {/* What is it? */}
          <div className="relative">
            <div className="flex items-center gap-4 mb-6">
              <h3 className="text-3xl font-bold text-blue-400">
                The best way to accept digital payments.
              </h3>
            </div>
            <div className="bg-gray-800/30 rounded-2xl p-8 backdrop-blur-2xl border border-gray-700/50">
              <p className="text-gray-300 leading-relaxed text-xl mb-8">
                Built around the{' '}
                <Link
                  href="https://developer.mozilla.org/en-US/docs/Web/HTTP/Status/402"
                  target="_blank"
                  rel="noopener noreferrer"
                  className="text-blue-400 hover:text-blue-500"
                >
                  HTTP 402
                </Link>{' '}
                status code,{' '}
                <span className="font-bold">
                  x402 enables users to pay for resources via API
                </span>{' '}
                without registration, emails, OAuth, or complex signatures.
              </p>
              <div className="grid grid-cols-1 md:grid-cols-2 gap-10 text-gray-400">
                {whatIsItFeatures.map((feature, index) => (
                  <FeatureItem key={index} {...feature} />
                ))}
              </div>
            </div>
          </div>
        </Section>

        <Section>
          {/* Why it matters */}
          <div className="relative">
            <div className="flex items-center gap-4 mb-6">
              <h3 className="text-3xl font-bold text-purple-400">
                Powering Next-Gen Digital Commerce
              </h3>
            </div>
            <div className="bg-gray-800/30 rounded-2xl p-8  backdrop-blur-xl border border-gray-700/50">
              <p className="text-gray-300 leading-relaxed text-xl mb-8">
                <span className="font-bold">
                  x402 unlocks new monetization models,
                </span>{' '}
                offering developers and content creators a frictionless way to
                earn revenue from small transactions without forcing
                subscriptions or showing ads.
              </p>
              <div className="grid grid-cols-1 md:grid-cols-3 gap-6">
                {whyItMattersFeatures.map((feature, index) => (
                  <FeatureItem
                    key={index}
                    {...feature}
                    iconBgColor="bg-indigo-500/10"
                  />
                ))}
              </div>
            </div>
          </div>
        </Section>

        <Section>
          {/* How it works */}
          <div className="relative">
            <div className="flex items-center gap-4 mb-6">
              <h3 className="text-3xl font-bold text-indigo-400">
                1 Line of Code to Accept Digital Dollars
              </h3>
            </div>
            <div className="bg-gray-800/30 rounded-2xl p-8 backdrop-blur-xl border border-gray-700/50">
              <p className="text-gray-300 leading-relaxed text-xl mb-8">
                Just add a{' '}
                <span className="font-bold">single line of code</span> in your
                app, and you can require a USDC payment for each incoming
                request.
              </p>
              <div className="mb-8">
                <div className="bg-black/50 rounded-lg p-4 font-mono text-sm text-gray-300 relative overflow-hidden">
                  <pre className="syntax-highlight">
                    <span className="text-blue-400">app</span>
                    <span className="text-gray-300">.</span>
                    <span className="text-green-400">use</span>
                    <span className="text-gray-300">(</span>
                    <span className="text-amber-300">
                      &quot;/your-route&quot;
                    </span>
                    <span className="text-gray-300">, </span>
                    <span className="text-green-400">paymentMiddleware</span>
                    <span className="text-gray-300">(</span>
                    <span className="text-amber-300">&quot;$0.10&quot;</span>
                    <span className="text-gray-300">, </span>
                    <span className="text-blue-400">myAddress</span>
                    <span className="text-gray-300">));</span>
                    {'\n'}
                    {/* eslint-disable-next-line react/jsx-no-comment-textnodes */}
                    <span className="text-gray-400">// and thats it!</span>
                  </pre>
                </div>
              </div>
              <p className="text-gray-300 leading-relaxed text-lg mb-8">
                If a request arrives without payment, the server responds with
                HTTP 402, prompting the client to pay and retry.
              </p>
              <div className="mb-8">
                <div className="bg-black/50 rounded-lg p-4 font-mono text-sm text-gray-300 relative overflow-hidden">
                  <pre className="syntax-highlight">
                    <span className="text-purple-400">HTTP</span>
                    <span className="text-gray-300">/1.1 </span>
                    <span className="text-amber-300">402</span>
                    <span className="text-gray-300"> Payment Required</span>
                  </pre>
                </div>
              </div>

              <p className="text-gray-300 leading-relaxed text-lg">
                x402 allows any web developer to accept crypto payments without
                the complexity of having to interact with the blockchain.
              </p>
            </div>
          </div>
        </Section>
      </div>
      <footer className="relative z-10 py-8 text-center text-sm text-gray-400">
        By using this site, you agree to be bound by the{' '}
        <a
          href="https://www.coinbase.com/legal/developer-platform/terms-of-service"
          target="_blank"
          rel="noopener noreferrer"
          className="text-blue-500"
        >
          CDP Terms of Service
        </a>{' '}
        and{' '}
        <a
          href="https://www.coinbase.com/legal/privacy"
          target="_blank"
          rel="noopener noreferrer"
          className="text-blue-500"
        >
          Global Privacy Policy
        </a>
        .
      </footer>
    </div>
  );
}<|MERGE_RESOLUTION|>--- conflicted
+++ resolved
@@ -126,10 +126,6 @@
               An open protocol for internet-native payments
             </p>
             <div className="flex flex-wrap gap-4 mb-8 justify-center">
-<<<<<<< HEAD
-              <Link
-                href="/x402-whitepaper.pdf"
-=======
               <Link
                 href="/x402-whitepaper.pdf"
                 target="_blank"
@@ -141,18 +137,12 @@
               </Link>
               <Link
                 href="https://x402.gitbook.io/x402"
->>>>>>> 500a93e2
                 target="_blank"
                 rel="noopener noreferrer"
                 className="px-6 py-3 bg-blue-600 hover:bg-blue-700 rounded-lg font-mono transition-colors flex items-center gap-2"
               >
-<<<<<<< HEAD
-                <DocumentTextIcon className="w-5 h-5 mr-1" />
-                Read the whitepaper
-=======
                 <QuestionMarkCircleIcon className="w-5 h-5 mr-1" />
                 Read the docs
->>>>>>> 500a93e2
               </Link>
               <Link
                 href="/protected"
